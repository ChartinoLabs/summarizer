--- conflicted
+++ resolved
@@ -78,7 +78,6 @@
 export WEBEX_OAUTH_CLIENT_SECRET=your_client_secret_here
 ```
 
-<<<<<<< HEAD
 #### 3. Authenticate with Webex
 
 Run the OAuth authentication flow (one-time setup):
@@ -107,47 +106,9 @@
 ### Legacy Manual Token (Not Recommended)
 
 You can still use manual tokens, but they expire every 12 hours and require manual renewal:
-=======
-### Authentication
-
-All commands require your Cisco email and Webex token. You can provide these via:
-
-1. **CLI options**: `--user-email` and `--webex-token`
-2. **Environment variables**: `USER_EMAIL` and `WEBEX_TOKEN`
-3. **Interactive prompt**: You'll be prompted if not provided
-
-**Get your Webex token**: Visit [https://developer.webex.com/docs/getting-started](https://developer.webex.com/docs/getting-started)
-
-### Date-Based Activity Summary
-
-Summarizes your Webex activity for specific dates.
-
-#### Single Date
-
-```bash
-# With CLI options
-uv run summarizer --user-email=you@example.com --webex-token=YOUR_TOKEN --target-date=2024-06-01
-
-# With environment variables
+
+```bash
 export USER_EMAIL=you@example.com
-export WEBEX_TOKEN=YOUR_TOKEN
-uv run summarizer --target-date=2024-06-01
-
-# Interactive prompts (if no email/token provided)
-uv run summarizer --target-date=2024-06-01
-```
-
-#### Date Range
-
-Summarize activity over multiple days (`--start-date` and `--end-date` are mutually exclusive with `--target-date`):
->>>>>>> d9ad8323
-
-```bash
-uv run summarizer --user-email=you@example.com --webex-token=YOUR_TOKEN --start-date=2024-06-01 --end-date=2024-06-03
-
-# With environment variables
-export USER_EMAIL=you@example.com
-<<<<<<< HEAD
 export WEBEX_TOKEN=your_manual_token
 ```
 
@@ -177,22 +138,12 @@
 ```bash
 uv run summarizer --user-email=you@example.com --webex-oauth-client-id=CLIENT_ID --webex-oauth-client-secret=CLIENT_SECRET --target-date=2024-06-01
 ```
-=======
-export WEBEX_TOKEN=YOUR_TOKEN
-uv run summarizer --start-date=2024-06-01 --end-date=2024-06-03
-```
-
-### Room-Specific Message History
->>>>>>> d9ad8323
-
-Retrieve complete message history from specific Webex rooms or DMs.
-
-#### Find Room by ID
-
-Use exact Webex Room ID (most precise method):
-
-```bash
-<<<<<<< HEAD
+
+### Date Range
+
+You can also specify a date range to summarize activity over multiple days. The `--start-date` and `--end-date` options are mutually exclusive with `--target-date`.
+
+```bash
 uv run summarizer --start-date=2024-06-01 --end-date=2024-06-03
 ```
 
@@ -232,13 +183,23 @@
 # Only Webex
 uv run summarizer --no-github --target-date=2024-06-01
 
-# Only GitHub  
+# Only GitHub
 uv run summarizer --no-webex --target-date=2024-06-01
-=======
-uv run summarizer --user-email=you@example.com --webex-token=YOUR_TOKEN --room-id=Y2lzY29zcGFyazovL3VzL1JPT00vYmJjZWEwN2QtOTU4...
+```
+
+### Room-Specific Message History
+
+Retrieve complete message history from specific Webex rooms or DMs.
+
+#### Find Room by ID
+
+Use exact Webex Room ID (most precise method):
+
+```bash
+uv run summarizer --room-id=Y2lzY29zcGFyazovL3VzL1JPT00vYmJjZWEwN2QtOTU4...
 
 # With custom message limit
-uv run summarizer --user-email=you@example.com --webex-token=YOUR_TOKEN --room-id=Y2lzY29zcGFyazovL3VzL1JPT00vYmJjZWEwN2QtOTU4... --max-messages=500
+uv run summarizer --room-id=Y2lzY29zcGFyazovL3VzL1JPT00vYmJjZWEwN2QtOTU4... --max-messages=500
 ```
 
 #### Find Room by Name
@@ -246,13 +207,11 @@
 Use exact room name (case-sensitive):
 
 ```bash
-uv run summarizer --user-email=you@example.com --webex-token=YOUR_TOKEN --room-name="AskCX Test Automation"
+uv run summarizer --room-name="AskCX Test Automation"
 
 # With environment variables
 export USER_EMAIL=you@example.com
-export WEBEX_TOKEN=YOUR_TOKEN
 uv run summarizer --room-name="Daily Standup"
->>>>>>> d9ad8323
 ```
 
 #### Find DM by Person Name
@@ -260,11 +219,9 @@
 Use exact person display name to find direct message conversation:
 
 ```bash
-uv run summarizer --user-email=you@example.com --webex-token=YOUR_TOKEN --person-name="Andrea Testino"
+uv run summarizer --person-name="Andrea Testino"
 
 # With environment variables
-export USER_EMAIL=you@example.com
-export WEBEX_TOKEN=YOUR_TOKEN
 uv run summarizer --person-name="John Smith"
 ```
 
@@ -274,48 +231,28 @@
 
 ```bash
 # Get messages from Andrea's DM for a specific date
-uv run summarizer --user-email=you@example.com --webex-token=YOUR_TOKEN --person-name="Andrea Testino" --target-date=2024-06-01
+uv run summarizer --person-name="Andrea Testino" --target-date=2024-06-01
 
 # Get messages from team room for date range
-uv run summarizer --user-email=you@example.com --webex-token=YOUR_TOKEN --room-name="Team Meeting" --start-date=2024-06-01 --end-date=2024-06-03
+uv run summarizer --room-name="Team Meeting" --start-date=2024-06-01 --end-date=2024-06-03
 
 # With environment variables and custom message limit
-export USER_EMAIL=you@example.com
-export WEBEX_TOKEN=YOUR_TOKEN
 uv run summarizer --person-name="Andrea Testino" --target-date=2024-06-01 --max-messages=2000
 ```
 
-### Complete Command Reference
-
-#### Authentication Options
-
-- `--user-email`: Your Cisco email address (or set `USER_EMAIL` env var)
-- `--webex-token`: Your Webex access token (or set `WEBEX_TOKEN` env var)
-
-#### Date-Based Search Options
-
-- `--target-date`: Specific date to summarize (format: `YYYY-MM-DD`)
-- `--start-date`: Start date for range summary (format: `YYYY-MM-DD`)
-- `--end-date`: End date for range summary (format: `YYYY-MM-DD`)
-
-**Note:** `--target-date` is mutually exclusive with `--start-date`/`--end-date`
-
-#### Room-Based Search Options
-
-- `--room-id`: Exact Webex room ID to retrieve messages from
-- `--room-name`: Exact room name to search for (case-sensitive)
-- `--person-name`: Exact person display name to find DM with
-
-**Note:** Only one room identification option can be used at a time
-
-#### Message and Display Options
-
-- `--max-messages`: Maximum number of messages to retrieve from room (default: 1000)
-- `--context-window-minutes`: Context window for grouping messages in minutes (default: 15)
+### Other Options
+
+Other options (with defaults):
+
+- `--target-date`: The specific date to summarize (e.g., `2024-06-01`).
+- `--start-date`: The start date for a range summary.
+- `--end-date`: The end date for a range summary.
+- `--context-window-minutes`: Context window in minutes (default: 15)
 - `--passive-participation`: Include conversations where you only received messages (default: False)
-<<<<<<< HEAD
 - `--time-display-format`: Time display format ('12h' or '24h', default: '12h')
 - `--room-chunk-size`: Room fetch chunk size (default: 50)
+- `--max-messages`: Maximum number of messages to retrieve from room (default: 1000)
+- `--all-messages`: Retrieve ALL messages from room regardless of user participation (default: False)
 - `--debug`: Enable debug logging.
 
 ## Troubleshooting
@@ -373,55 +310,4 @@
 - OAuth credentials are stored securely in `~/.config/summarizer/`
 - Never share your Client Secret or access tokens
 - Use environment variables or secure credential storage
-- Regularly review and rotate your API tokens
-=======
-- `--time-display-format`: Time display format - '12h' or '24h' (default: '12h')
-- `--room-chunk-size`: Room fetch chunk size for date-based searches (default: 50)
-
-#### Utility Options
-
-- `--debug`: Enable debug logging
-- `--help`: Show help message and exit
-
-### Usage Examples by Scenario
-
-#### Daily Standup Reporting
-
-```bash
-# Yesterday's activity summary
-uv run summarizer --target-date=2024-06-01
-
-# Last week's activity
-uv run summarizer --start-date=2024-05-27 --end-date=2024-06-01
-```
-
-#### Project Investigation
-
-```bash
-# All messages from project room
-uv run summarizer --room-name="Project Alpha Development"
-
-# Project room activity for specific sprint
-uv run summarizer --room-name="Project Alpha Development" --start-date=2024-06-01 --end-date=2024-06-14
-```
-
-#### 1:1 Conversation Review
-
-```bash
-# All recent DMs with manager
-uv run summarizer --person-name="Sarah Johnson" --max-messages=500
-
-# DMs with teammate for specific date
-uv run summarizer --person-name="Andrea Testino" --target-date=2024-06-01
-```
-
-#### Troubleshooting
-
-```bash
-# Debug mode for API issues
-uv run summarizer --debug --target-date=2024-06-01
-
-# Find specific room ID for future use
-uv run summarizer --debug --room-name="Hard to Remember Room Name"
-```
->>>>>>> d9ad8323
+- Regularly review and rotate your API tokens
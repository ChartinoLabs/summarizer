--- conflicted
+++ resolved
@@ -9,7 +9,6 @@
 import typer
 from dotenv import load_dotenv
 
-<<<<<<< HEAD
 from summarizer.common.logging import setup_logging
 from summarizer.common.models import ChangeType
 from summarizer.github.config import GithubConfig
@@ -17,14 +16,6 @@
 from summarizer.webex.config import WebexConfig
 from summarizer.webex.oauth import WebexOAuthApp, WebexOAuthClient
 from summarizer.webex.runner import WebexRunner
-=======
-from summarizer.config import AppConfig
-from summarizer.console_ui import console
-from summarizer.logging import setup_logging
-from summarizer.runner import run_app
-from summarizer.webex import WebexClient
-from summarizer.yaml_utils import load_users_from_yaml
->>>>>>> d9ad8323
 
 # Load environment variables from .env before initializing the Typer app
 load_dotenv()
@@ -155,9 +146,6 @@
     return parsed_date, None, None, "single"
 
 
-<<<<<<< HEAD
-def _run_webex_for_date(config: WebexConfig, date_header: bool) -> None:
-=======
 def _handle_room_search_dates(
     room_search_mode: str | None,
     target_date: str | None,
@@ -197,52 +185,14 @@
         return parsed_target_date, parsed_start_date, parsed_end_date, date_mode
 
 
-def _run_date_range(
-    parsed_start_date: datetime,
-    parsed_end_date: datetime,
-    webex_token: str,
-    user_email: str,
-    context_window_minutes: int,
-    passive_participation: bool,
-    time_display_format: str,
-    room_chunk_size: int,
-    max_messages: int,
-    room_search_mode: str | None,
-    room_search_value: str | None,
-    all_messages: bool,
-) -> None:
-    """Execute date range workflow."""
-    current = parsed_start_date
-    while current <= parsed_end_date:
-        config = AppConfig(
-            webex_token=webex_token,
-            user_email=user_email,
-            target_date=current,
-            context_window_minutes=context_window_minutes,
-            passive_participation=passive_participation,
-            time_display_format=time_display_format,
-            room_chunk_size=room_chunk_size,
-            max_messages=max_messages,
-            all_messages=all_messages,
-        )
-        _run_for_date(
-            config,
-            date_header=True,
-            room_search_mode=room_search_mode,
-            room_search_value=room_search_value,
-            apply_date_filter=True,
-        )
-        current += timedelta(days=1)
-
-
-def _run_for_date(
-    config: AppConfig,
+def _run_webex_for_date(
+    config: WebexConfig,
     date_header: bool,
     room_search_mode: str | None = None,
     room_search_value: str | None = None,
     apply_date_filter: bool = True,
 ) -> None:
->>>>>>> d9ad8323
+    """Run Webex summarizer for a specific date or room search."""
     logger.info("Attempting to log into Webex API as user %s", config.user_email)
     if room_search_mode:
         logger.info(
@@ -257,12 +207,19 @@
     logger.info("Passive participation: %s", config.passive_participation)
     logger.info("Time display format: %s", config.time_display_format)
     logger.info("Room fetch chunk size: %d", config.room_chunk_size)
-<<<<<<< HEAD
+    logger.info("All messages mode: %s", config.all_messages)
+
     runner = WebexRunner(config)
-    runner.run(date_header=date_header)
+    runner.run(
+        date_header=date_header,
+        room_search_mode=room_search_mode,
+        room_search_value=room_search_value,
+        apply_date_filter=apply_date_filter,
+    )
 
 
 def _run_github_for_date(config: GithubConfig, date_header: bool) -> None:
+    """Run GitHub summarizer for a specific date."""
     logger.info("Attempting to access GitHub as user %s", config.user)
     logger.info("Targeted date for summarization: %s", config.target_date)
     runner = GithubRunner(config)
@@ -290,6 +247,7 @@
 
 
 def _parse_change_types(values: list[str] | None) -> set[ChangeType]:
+    """Parse change type values from CLI arguments."""
     if not values:
         return set(ChangeType)
     result: set[ChangeType] = set()
@@ -305,14 +263,13 @@
             result.add(ChangeType[key.upper()])
         except (KeyError, ValueError) as e:
             # Log unknown change type values for debugging
-            import logging
-
             logging.debug(f"Unknown change type '{key}': {e}")
             continue
     return result or set(ChangeType)
 
 
 def _split_csv(value: str | None) -> list[str] | None:
+    """Split comma-separated values into a list."""
     if value is None:
         return None
     parts = [p.strip() for p in value.replace("\n", ",").split(",")]
@@ -329,6 +286,8 @@
     passive_participation: bool,
     time_display_format: TimeDisplayFormat,
     room_chunk_size: int,
+    max_messages: int,
+    all_messages: bool,
 ) -> dict:
     """Build Webex arguments dictionary for _execute_for_date."""
     return dict(
@@ -340,6 +299,8 @@
         passive_participation=passive_participation,
         time_display_format=time_display_format,
         room_chunk_size=room_chunk_size,
+        max_messages=max_messages,
+        all_messages=all_messages,
     )
 
 
@@ -366,15 +327,6 @@
         safe_rate=safe_rate,
     )
 
-=======
-    run_app(
-        config,
-        date_header=date_header,
-        room_search_mode=room_search_mode,
-        room_search_value=room_search_value,
-        apply_date_filter=apply_date_filter,
-    )
->>>>>>> d9ad8323
 
 def _process_change_types(include: str | None, exclude: str | None) -> set[ChangeType]:
     """Process include/exclude change type filters."""
@@ -394,7 +346,10 @@
     passive_participation: bool,
     time_display_format: TimeDisplayFormat,
     room_chunk_size: int,
+    max_messages: int,
+    all_messages: bool,
 ) -> WebexConfig:
+    """Build WebexConfig for a specific date."""
     return WebexConfig(
         user_email=user_email or "",
         target_date=date,
@@ -405,6 +360,8 @@
         passive_participation=passive_participation,
         time_display_format=time_display_format.value,
         room_chunk_size=room_chunk_size,
+        max_messages=max_messages,
+        all_messages=all_messages,
     )
 
 
@@ -420,6 +377,7 @@
     include_types: set[ChangeType],
     safe_rate: bool,
 ) -> GithubConfig:
+    """Build GithubConfig for a specific date."""
     return GithubConfig(
         github_token=github_token,
         target_date=date,
@@ -475,8 +433,6 @@
         elif webex_oauth_client_id and webex_oauth_client_secret:
             # Check if we have valid OAuth config or stored credentials
             try:
-                from summarizer.webex.oauth import WebexOAuthApp, WebexOAuthClient
-
                 app_config = WebexOAuthApp(
                     client_id=webex_oauth_client_id,
                     client_secret=webex_oauth_client_secret,
@@ -492,9 +448,10 @@
 
     if not webex_active and not github_active:
         typer.echo(
-            "[red]No platforms are active. For Webex, provide either:\n"
-            "  1. --webex-token and --user-email, OR\n"
-            "  2. --webex-oauth-client-id, --webex-oauth-client-secret, --user-email, and run 'summarizer webex login'\n"
+            "[red]No platforms are active. For Webex, provide either:\\n"
+            "  1. --webex-token and --user-email, OR\\n"
+            "  2. --webex-oauth-client-id, --webex-oauth-client-secret, --user-email, "
+            "and run 'summarizer webex login'\\n"
             "For GitHub, provide --github-token.[/red]"
         )
         raise typer.Exit(1)
@@ -509,6 +466,8 @@
     github_active: bool,
     webex_args: dict,
     github_args: dict,
+    room_search_mode: str | None = None,
+    room_search_value: str | None = None,
 ) -> None:
     """Execute processing for a date range."""
     if parsed_start_date is None or parsed_end_date is None:
@@ -522,6 +481,9 @@
             github_active=github_active,
             webex_args=webex_args,
             github_args=github_args,
+            room_search_mode=room_search_mode,
+            room_search_value=room_search_value,
+            apply_date_filter=True,
         )
         current += timedelta(days=1)
 
@@ -532,9 +494,12 @@
     github_active: bool,
     webex_args: dict,
     github_args: dict,
+    room_search_mode: str | None = None,
+    room_search_value: str | None = None,
+    apply_date_filter: bool = True,
 ) -> None:
     """Execute processing for a single date."""
-    if parsed_target_date is None:
+    if parsed_target_date is None and not room_search_mode:
         raise ValueError("Target date must be provided for single date mode")
 
     _execute_for_date(
@@ -543,6 +508,9 @@
         github_active=github_active,
         webex_args=webex_args,
         github_args=github_args,
+        room_search_mode=room_search_mode,
+        room_search_value=room_search_value,
+        apply_date_filter=apply_date_filter,
     )
 
 
@@ -553,13 +521,25 @@
     github_active: bool,
     webex_args: dict,
     github_args: dict,
+    room_search_mode: str | None = None,
+    room_search_value: str | None = None,
+    apply_date_filter: bool = True,
 ) -> None:
+    """Execute processing for a specific date with optional room search."""
     from summarizer.common.console_ui import print_date_header
 
-    print_date_header(date)
+    if date:
+        print_date_header(date)
+
     if webex_active:
         wcfg = _build_webex_config(date=date, **webex_args)
-        _run_webex_for_date(wcfg, date_header=False)
+        _run_webex_for_date(
+            wcfg,
+            date_header=False,
+            room_search_mode=room_search_mode,
+            room_search_value=room_search_value,
+            apply_date_filter=apply_date_filter,
+        )
     if github_active:
         gcfg = _build_github_config(date=date, **github_args)
         _run_github_for_date(gcfg, date_header=False)
@@ -698,6 +678,156 @@
     except Exception as e:
         typer.echo(f"❌ Status check failed: {e}", err=True)
         raise typer.Exit(1)
+
+
+@app.command()
+def add_users(
+    webex_token: Annotated[
+        str | None,
+        typer.Option(
+            envvar="WEBEX_TOKEN",
+            help="Webex access token (legacy - prefer OAuth)",
+            hide_input=True,
+        ),
+    ] = None,
+    webex_oauth_client_id: Annotated[
+        str | None,
+        typer.Option(
+            envvar="WEBEX_OAUTH_CLIENT_ID", help="Webex OAuth application client ID"
+        ),
+    ] = None,
+    webex_oauth_client_secret: Annotated[
+        str | None,
+        typer.Option(
+            envvar="WEBEX_OAUTH_CLIENT_SECRET",
+            help="Webex OAuth application client secret",
+            hide_input=True,
+        ),
+    ] = None,
+    room_id: Annotated[
+        str,
+        typer.Option(..., help="Room ID to add users to"),
+    ] = "",
+    users_file: Annotated[
+        Path,
+        typer.Option(..., help="Path to YAML file containing user list"),
+    ] = Path(""),
+    debug: Annotated[bool, typer.Option(help="Enable debug logging")] = False,
+) -> None:
+    """Add users from a YAML file to a Webex room.
+
+    This command reads a YAML file containing team member information (with cec_id
+    fields) and adds each user to the specified Webex room. Users are added with
+    email addresses in the format {cec_id}@cisco.com.
+
+    The YAML file should follow the team structure with a 'members' list where each
+    member has a 'cec_id' field.
+
+    Example YAML structure:
+        name: team-name
+        members:
+          - username: jsmith
+            cec_id: jsmith
+            full_name: John Smith
+
+    Users who are already members of the room are counted as successful additions.
+    A report of failed additions (if any) will be written to failed_additions.yaml.
+    """
+    from summarizer.common.console_ui import console
+    from summarizer.webex.client import WebexClient
+    from summarizer.yaml_utils import load_users_from_yaml
+
+    if debug is True:
+        logger.setLevel(logging.DEBUG)
+        logger.debug("Debug logging enabled")
+
+    # Determine authentication method
+    if not webex_token and not (webex_oauth_client_id and webex_oauth_client_secret):
+        typer.echo(
+            "[red]Authentication required. Provide either:\\n"
+            "  1. --webex-token, OR\\n"
+            "  2. --webex-oauth-client-id and --webex-oauth-client-secret[/red]"
+        )
+        raise typer.Exit(1)
+
+    # Load user emails from YAML file
+    try:
+        user_emails = load_users_from_yaml(users_file)
+    except (FileNotFoundError, ValueError, Exception) as e:
+        console.print(f"[red]Error loading users from YAML file: {e}[/red]")
+        raise typer.Exit(1) from e
+
+    if not user_emails:
+        console.print("[yellow]No users found in YAML file. Exiting.[/yellow]")
+        raise typer.Exit(0)
+
+    console.print(f"[blue]Loaded {len(user_emails)} users from {users_file}[/blue]")
+
+    # Initialize Webex client with dummy config for add_users
+    from datetime import datetime
+
+    config = WebexConfig(
+        webex_token=webex_token,
+        oauth_client_id=webex_oauth_client_id,
+        oauth_client_secret=webex_oauth_client_secret,
+        user_email="",  # Not needed for this operation
+        target_date=datetime.now(),
+        context_window_minutes=0,
+        passive_participation=False,
+        time_display_format="12h",
+        room_chunk_size=50,
+        max_messages=1000,
+        all_messages=False,
+    )
+    client = WebexClient(config)
+
+    # Add users to room
+    try:
+        successful, failed = client.add_users_to_room(room_id, user_emails)
+    except Exception as e:
+        console.print(f"[red]Error adding users to room: {e}[/red]")
+        raise typer.Exit(1) from e
+
+    # Display results
+    console.print(
+        f"\n[bold green]Successfully added {len(successful)} users "
+        f"to the room[/bold green]"
+    )
+
+    if failed:
+        console.print(f"[bold yellow]Failed to add {len(failed)} users[/bold yellow]")
+
+        # Write failed additions to a report file
+        failed_report_path = Path("failed_additions.yaml")
+        try:
+            import yaml
+
+            failed_data = {
+                "room_id": room_id,
+                "timestamp": datetime.now().isoformat(),
+                "failed_users": [
+                    {"email": email, "error": error} for email, error in failed
+                ],
+            }
+
+            with failed_report_path.open("w") as f:
+                yaml.dump(failed_data, f, default_flow_style=False)
+
+            console.print(
+                f"[yellow]Failed additions written to {failed_report_path}[/yellow]"
+            )
+        except Exception as e:
+            logger.error("Failed to write error report: %s", e)
+            console.print(
+                f"[red]Warning: Could not write failed additions report: {e}[/red]"
+            )
+
+        # Also print failed users to console for immediate visibility
+        console.print("\n[yellow]Failed additions:[/yellow]")
+        for email, error in failed:
+            console.print(f"  - {email}: {error}")
+    else:
+        console.print("[bold green]All users added successfully![/bold green]")
 
 
 @app.callback(invoke_without_command=True)
@@ -772,7 +902,31 @@
         TimeDisplayFormat, typer.Option(help="Time display format ('12h' or '24h')")
     ] = TimeDisplayFormat.h12,
     room_chunk_size: Annotated[int, typer.Option(help="Room fetch chunk size")] = 50,
-<<<<<<< HEAD
+    room_id: Annotated[
+        str | None,
+        typer.Option(
+            help="Specific room ID to retrieve all messages from (exact match)"
+        ),
+    ] = None,
+    room_name: Annotated[
+        str | None,
+        typer.Option(
+            help="Specific room name to retrieve all messages from (exact match)"
+        ),
+    ] = None,
+    person_name: Annotated[
+        str | None,
+        typer.Option(help="Person name to find DM room with (exact match)"),
+    ] = None,
+    max_messages: Annotated[
+        int, typer.Option(help="Maximum number of messages to retrieve from room")
+    ] = 1000,
+    all_messages: Annotated[
+        bool,
+        typer.Option(
+            help="Retrieve ALL messages from room regardless of user participation"
+        ),
+    ] = False,
     # GitHub (all optional; presence of token activates)
     github_token: Annotated[
         str | None,
@@ -836,32 +990,6 @@
     ] = False,
     no_github: Annotated[
         bool, typer.Option("--no-github", help="Disable GitHub processing")
-=======
-    room_id: Annotated[
-        str | None,
-        typer.Option(
-            help="Specific room ID to retrieve all messages from (exact match)"
-        ),
-    ] = None,
-    room_name: Annotated[
-        str | None,
-        typer.Option(
-            help="Specific room name to retrieve all messages from (exact match)"
-        ),
-    ] = None,
-    person_name: Annotated[
-        str | None,
-        typer.Option(help="Person name to find DM room with (exact match)"),
-    ] = None,
-    max_messages: Annotated[
-        int, typer.Option(help="Maximum number of messages to retrieve from room")
-    ] = 1000,
-    all_messages: Annotated[
-        bool,
-        typer.Option(
-            help="Retrieve ALL messages from room regardless of user participation"
-        ),
->>>>>>> d9ad8323
     ] = False,
 ) -> None:
     """Summarizer CLI (unified Webex + GitHub)."""
@@ -873,10 +1001,13 @@
     # Setup debug logging if requested
     _setup_debug_logging(debug)
 
-<<<<<<< HEAD
-    # Parse and validate dates
-    parsed_target_date, parsed_start_date, parsed_end_date, mode = (
-        _validate_and_parse_dates(target_date, start_date, end_date)
+    # Validate room parameters and get search mode
+    room_search_mode = _validate_room_parameters(room_id, room_name, person_name)
+    room_search_value = room_id or room_name or person_name
+
+    # Handle date parameters based on whether room search is specified
+    parsed_target_date, parsed_start_date, parsed_end_date, date_mode = (
+        _handle_room_search_dates(room_search_mode, target_date, start_date, end_date)
     )
 
     # Determine which platforms are active
@@ -893,45 +1024,6 @@
     # Build platform arguments
     active_types = _process_change_types(include, exclude)
     webex_args = _build_webex_args(
-=======
-    # Validate room parameters and get search mode
-    room_search_mode = _validate_room_parameters(room_id, room_name, person_name)
-    room_search_value = room_id or room_name or person_name
-
-    # Handle date parameters based on whether room search is specified
-    parsed_target_date, parsed_start_date, parsed_end_date, date_mode = (
-        _handle_room_search_dates(room_search_mode, target_date, start_date, end_date)
-    )
-
-    # Handle date range mode
-    if date_mode == "range":
-        if parsed_start_date is None or parsed_end_date is None:
-            raise ValueError(
-                "Both start_date and end_date must be provided for range mode"
-            )
-        _run_date_range(
-            parsed_start_date,
-            parsed_end_date,
-            webex_token,
-            user_email,
-            context_window_minutes,
-            passive_participation,
-            time_display_format.value,
-            room_chunk_size,
-            max_messages,
-            room_search_mode,
-            room_search_value,
-            all_messages,
-        )
-        return
-
-    # Single date mode or room-only mode
-    if parsed_target_date is None and not room_search_mode:
-        raise ValueError("Target date must be provided for single date mode")
-
-    # Construct AppConfig and run
-    config = AppConfig(
->>>>>>> d9ad8323
         webex_token=webex_token,
         user_email=user_email,
         webex_oauth_client_id=webex_oauth_client_id,
@@ -943,7 +1035,6 @@
         max_messages=max_messages,
         all_messages=all_messages,
     )
-<<<<<<< HEAD
     github_args = _build_github_args(
         github_token=github_token,
         github_api_url=github_api_url,
@@ -955,8 +1046,11 @@
         safe_rate=safe_rate,
     )
 
+    # Determine if we should apply date filtering
+    should_apply_date_filter = not (room_search_mode and parsed_target_date is None)
+
     # Execute based on mode
-    if mode == "range":
+    if date_mode == "range":
         _execute_range_mode(
             parsed_start_date,
             parsed_end_date,
@@ -964,6 +1058,8 @@
             github_active,
             webex_args,
             github_args,
+            room_search_mode=room_search_mode,
+            room_search_value=room_search_value,
         )
     else:
         _execute_single_date_mode(
@@ -972,143 +1068,10 @@
             github_active,
             webex_args,
             github_args,
-        )
-=======
-
-    # Determine if we should apply date filtering
-    should_apply_date_filter = not (room_search_mode and parsed_target_date is None)
-
-    _run_for_date(
-        config,
-        date_header=False,
-        room_search_mode=room_search_mode,
-        room_search_value=room_search_value,
-        apply_date_filter=should_apply_date_filter,
-    )
-
-
-@app.command()
-def add_users(
-    webex_token: Annotated[
-        str,
-        typer.Option(
-            ...,
-            envvar="WEBEX_TOKEN",
-            prompt=(
-                "Enter your Webex access token "
-                "(https://developer.webex.com/docs/getting-started)"
-            ),
-            hide_input=True,
-        ),
-    ],
-    room_id: Annotated[
-        str,
-        typer.Option(..., help="Room ID to add users to"),
-    ],
-    users_file: Annotated[
-        Path,
-        typer.Option(..., help="Path to YAML file containing user list"),
-    ],
-    debug: Annotated[bool, typer.Option(help="Enable debug logging")] = False,
-) -> None:
-    """Add users from a YAML file to a Webex room.
-
-    This command reads a YAML file containing team member information (with cec_id
-    fields) and adds each user to the specified Webex room. Users are added with
-    email addresses in the format {cec_id}@cisco.com.
-
-    The YAML file should follow the team structure with a 'members' list where each
-    member has a 'cec_id' field.
-
-    Example YAML structure:
-        name: team-name
-        members:
-          - username: jsmith
-            cec_id: jsmith
-            full_name: John Smith
-
-    Users who are already members of the room are counted as successful additions.
-    A report of failed additions (if any) will be written to failed_additions.yaml.
-    """
-    if debug is True:
-        logger.setLevel(logging.DEBUG)
-        logger.debug("Debug logging enabled")
-
-    # Load user emails from YAML file
-    try:
-        user_emails = load_users_from_yaml(users_file)
-    except (FileNotFoundError, ValueError, Exception) as e:
-        console.print(f"[red]Error loading users from YAML file: {e}[/red]")
-        raise typer.Exit(1) from e
-
-    if not user_emails:
-        console.print("[yellow]No users found in YAML file. Exiting.[/yellow]")
-        raise typer.Exit(0)
-
-    console.print(f"[blue]Loaded {len(user_emails)} users from {users_file}[/blue]")
-
-    # Initialize Webex client
-    config = AppConfig(
-        webex_token=webex_token,
-        user_email="",  # Not needed for this operation
-        target_date=None,
-        context_window_minutes=0,
-        passive_participation=False,
-        time_display_format="12h",
-        room_chunk_size=50,
-        max_messages=1000,
-        all_messages=False,
-    )
-    client = WebexClient(config)
-
-    # Add users to room
-    try:
-        successful, failed = client.add_users_to_room(room_id, user_emails)
-    except Exception as e:
-        console.print(f"[red]Error adding users to room: {e}[/red]")
-        raise typer.Exit(1) from e
-
-    # Display results
-    console.print(
-        f"\n[bold green]Successfully added {len(successful)} users "
-        f"to the room[/bold green]"
-    )
-
-    if failed:
-        console.print(f"[bold yellow]Failed to add {len(failed)} users[/bold yellow]")
-
-        # Write failed additions to a report file
-        failed_report_path = Path("failed_additions.yaml")
-        try:
-            import yaml
-
-            failed_data = {
-                "room_id": room_id,
-                "timestamp": datetime.now().isoformat(),
-                "failed_users": [
-                    {"email": email, "error": error} for email, error in failed
-                ],
-            }
-
-            with failed_report_path.open("w") as f:
-                yaml.dump(failed_data, f, default_flow_style=False)
-
-            console.print(
-                f"[yellow]Failed additions written to {failed_report_path}[/yellow]"
-            )
-        except Exception as e:
-            logger.error("Failed to write error report: %s", e)
-            console.print(
-                f"[red]Warning: Could not write failed additions report: {e}[/red]"
-            )
-
-        # Also print failed users to console for immediate visibility
-        console.print("\n[yellow]Failed additions:[/yellow]")
-        for email, error in failed:
-            console.print(f"  - {email}: {error}")
-    else:
-        console.print("[bold green]All users added successfully![/bold green]")
->>>>>>> d9ad8323
+            room_search_mode=room_search_mode,
+            room_search_value=room_search_value,
+            apply_date_filter=should_apply_date_filter,
+        )
 
 
 if __name__ == "__main__":
